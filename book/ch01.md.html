<meta charset="utf-8">
<div style="background:#fee; margin: 1em 4em 4em 4em; border:solid 4px red; padding: 0em 4ex 1em 4ex;">
<p style="font-size:160%; font-weight:bold; color:red;">WARNING<br>Content Under Development</p>
See <a href="https://github.com/RayTracing/raytracinginoneweekend/releases">release page</a> for
latest official PDF version.</div>



                            **Chapter 1: A Simple Monte Carlo Program**

Let’s start with one of the simplest Monte Carlo (MC) programs. MC programs give a statistical
estimate of an answer, and this estimate gets more and more accurate the longer you run it. This
basic characteristic of simple programs producing noisy but ever-better answers is what MC is all
about, and it is especially good for applications like graphics where great accuracy is not needed.

As an example, let’s estimate $ \pi $. There are many ways to do this, with the Buffon Needle problem
being a classic case study. We’ll do a variation inspired by that. Suppose you have a circle
inscribed inside a square:

  ![Figure 1-1][fig01-1]

Now, suppose you pick random points inside the square. The fraction of those random points that end
up inside the circle should be proportional to the area of the circle. The exact fraction should in
fact be the ratio of the circle area to the square area. Fraction:

<<<<<<< HEAD
    $$ \frac{Pi \cdot R^2}{(2R)^2} = \frac{Pi}{4} $$

Since the *R* cancels out, we can pick whatever is computationally convenient. Let’s go with R=1
=======
    $$ (\pi \cdot R^2) / (2R)^2 = \pi / 4 $$

Since the *R* cancels out, we can pick whatever is computationally convenient. Let’s go with $ R=1 $
>>>>>>> c1084cae
centered at the origin:

    ~~~~~~~~~~~~~~~~~~~~~~~~~~~~~~~~~~~~~~~~~~~~~~~~~~~~~~~~~~~~~~~~~~~~~~~~~~~~~~~~~~ C++
    #include <math.h>
    #include <stdlib.h>
    #include <iostream>

    int main() {
        int N = 1000;
        int inside_circle = 0;
        for (int i = 0; i < nx; i++) {
            float x = 2*drand48() - 1;
            float y = 2*drand48() - 1;
            if(x*x + y*y < 1)
                inside_circle++;
        }
        std::cout << "Estimate of Pi = " << 4*float(inside_circle) / N << "\n";
    }
    ~~~~~~~~~~~~~~~~~~~~~~~~~~~~~~~~~~~~~~~~~~~~~~~~~~~~~~~~~~~~~~~~~~~~~~~~~~~~~~~~~~~~~~

<<<<<<< HEAD
This gives me the answer `Estimate of Pi = 3.196`
=======
This gives me the answer Estimate of Pi $ = 3.196 $
>>>>>>> c1084cae

If we change the program to run forever and just print out a running estimate:

    ~~~~~~~~~~~~~~~~~~~~~~~~~~~~~~~~~~~~~~~~~~~~~~~~~~~~~~~~~~~~~~~~~~~~~~~~~~~~~~~~~~ C++
    #include <math.h>
    #include <stdlib.h>
    #include <iostream>

    int main() {
        int inside_circle = 0;
        int runs = 0;
        while (true) {
            runs++;
            float x = 2*drand48() - 1;
            float y = 2*drand48() - 1;
            if(x*x + y*y < 1)
                inside_circle++;

            if(runs% 100000 == 0)
                std::cout << "Estimate of Pi = " << 4*float(inside_circle) / runs << "\n";

        }
    }
    ~~~~~~~~~~~~~~~~~~~~~~~~~~~~~~~~~~~~~~~~~~~~~~~~~~~~~~~~~~~~~~~~~~~~~~~~~~~~~~~~~~~~~~

We get very quickly near $ \pi $, and then more slowly zero in on it. This is an example of the *Law of
Diminishing Returns*, where each sample helps less than the last. This is the worst part of MC. We
can mitigate this diminishing return by *stratifying* the samples (often called *jittering*), where
instead of taking random samples, we take a grid and take one sample within each:

  ![Figure 1-2][fig01-2]

This changes the sample generation, but we need to know how many samples we are taking in advance
because we need to know the grid. Let’s take a hundred million and try it both ways:

    ~~~~~~~~~~~~~~~~~~~~~~~~~~~~~~~~~~~~~~~~~~~~~~~~~~~~~~~~~~~~~~~~~~~~~~~~~~~~~~~~~~ C++
    #include <iostream>

    int main() {
        int inside_circle = 0;
        int inside_circle_stratified = 0;
        int sqrt_N = 10000;
        for (int i = 0; i < sqrt_N; i++) {
            for (int j = 0; j < sqrt_N; j++) {
                float x = 2*drand48() - 1;
                float y = 2*drand48() - 1;
                if (x*x + y*y < 1)
                    inside_circle++;
                x = 2*((i + drand48()) / sqrt_N) - 1;
                y = 2*((j + drand48()) / sqrt_N) - 1;
                if (x*x + y*y < 1)
                    inside_circle_stratified++;
            }
        }
        std::cout << "Regular    Estimate of Pi = " <<
              4*float(inside_circle) / (sqrt_N*sqrt_N) << "\n";
        std::cout << "Stratified Estimate of Pi = " <<
              4*float(inside_circle_stratified) / (sqrt_N*sqrt_N) << "\n";
    }
    ~~~~~~~~~~~~~~~~~~~~~~~~~~~~~~~~~~~~~~~~~~~~~~~~~~~~~~~~~~~~~~~~~~~~~~~~~~~~~~~~~~~~~~

I get:

<<<<<<< HEAD
    ~~~~~~~~~~~~~~~~~~~~~~~~~~~~~~~~~~~~~~~~~~~~~~~~~~~~~~~~~~~~~~~~~~~~~~~~~~~~~~~~~~~~~~
    Regular Estimate of Pi = 3.1415
    Stratified Estimate of Pi = 3.14159
    ~~~~~~~~~~~~~~~~~~~~~~~~~~~~~~~~~~~~~~~~~~~~~~~~~~~~~~~~~~~~~~~~~~~~~~~~~~~~~~~~~~~~~~
=======
Regular Estimate of Pi $ = 3.1415 $

Stratified Estimate of Pi $ = 3.14159 $
>>>>>>> c1084cae

Interestingly, the stratified method is not only better, it converges with a better asymptotic rate!
Unfortunately, this advantage decreases with the dimension of the problem (so for example, with the
3D sphere volume version the gap would be less). This is called the *Curse of Dimensionality*. We
are going to be very high dimensional (each reflection adds two dimensions), so I won't stratify in
this book. But if you are ever doing single-reflection or shadowing or some strictly 2D problem, you
definitely want to stratify.


[fig01-1]: ../assets/fig01-1.jpg
[fig01-2]: ../assets/fig01-2.jpg



<!-- Markdeep: -->
<style class="fallback">body{visibility:hidden;white-space:pre;font-family:monospace}</style>
<script src="../assets/markdeep.min.js"></script>
<script src="https://casual-effects.com/markdeep/latest/markdeep.min.js"></script>
<script>window.alreadyProcessedMarkdeep||(document.body.style.visibility="visible")</script><|MERGE_RESOLUTION|>--- conflicted
+++ resolved
@@ -23,15 +23,9 @@
 up inside the circle should be proportional to the area of the circle. The exact fraction should in
 fact be the ratio of the circle area to the square area. Fraction:
 
-<<<<<<< HEAD
     $$ \frac{Pi \cdot R^2}{(2R)^2} = \frac{Pi}{4} $$
 
 Since the *R* cancels out, we can pick whatever is computationally convenient. Let’s go with R=1
-=======
-    $$ (\pi \cdot R^2) / (2R)^2 = \pi / 4 $$
-
-Since the *R* cancels out, we can pick whatever is computationally convenient. Let’s go with $ R=1 $
->>>>>>> c1084cae
 centered at the origin:
 
     ~~~~~~~~~~~~~~~~~~~~~~~~~~~~~~~~~~~~~~~~~~~~~~~~~~~~~~~~~~~~~~~~~~~~~~~~~~~~~~~~~~ C++
@@ -52,11 +46,7 @@
     }
     ~~~~~~~~~~~~~~~~~~~~~~~~~~~~~~~~~~~~~~~~~~~~~~~~~~~~~~~~~~~~~~~~~~~~~~~~~~~~~~~~~~~~~~
 
-<<<<<<< HEAD
 This gives me the answer `Estimate of Pi = 3.196`
-=======
-This gives me the answer Estimate of Pi $ = 3.196 $
->>>>>>> c1084cae
 
 If we change the program to run forever and just print out a running estimate:
 
@@ -82,10 +72,10 @@
     }
     ~~~~~~~~~~~~~~~~~~~~~~~~~~~~~~~~~~~~~~~~~~~~~~~~~~~~~~~~~~~~~~~~~~~~~~~~~~~~~~~~~~~~~~
 
-We get very quickly near $ \pi $, and then more slowly zero in on it. This is an example of the *Law of
-Diminishing Returns*, where each sample helps less than the last. This is the worst part of MC. We
-can mitigate this diminishing return by *stratifying* the samples (often called *jittering*), where
-instead of taking random samples, we take a grid and take one sample within each:
+We get very quickly near $\pi$, and then more slowly zero in on it. This is an example of the *Law
+of Diminishing Returns*, where each sample helps less than the last. This is the worst part of MC.
+We can mitigate this diminishing return by *stratifying* the samples (often called *jittering*),
+where instead of taking random samples, we take a grid and take one sample within each:
 
   ![Figure 1-2][fig01-2]
 
@@ -120,16 +110,10 @@
 
 I get:
 
-<<<<<<< HEAD
     ~~~~~~~~~~~~~~~~~~~~~~~~~~~~~~~~~~~~~~~~~~~~~~~~~~~~~~~~~~~~~~~~~~~~~~~~~~~~~~~~~~~~~~
     Regular Estimate of Pi = 3.1415
     Stratified Estimate of Pi = 3.14159
     ~~~~~~~~~~~~~~~~~~~~~~~~~~~~~~~~~~~~~~~~~~~~~~~~~~~~~~~~~~~~~~~~~~~~~~~~~~~~~~~~~~~~~~
-=======
-Regular Estimate of Pi $ = 3.1415 $
-
-Stratified Estimate of Pi $ = 3.14159 $
->>>>>>> c1084cae
 
 Interestingly, the stratified method is not only better, it converges with a better asymptotic rate!
 Unfortunately, this advantage decreases with the dimension of the problem (so for example, with the
